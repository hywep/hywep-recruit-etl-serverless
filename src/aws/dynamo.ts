import {DynamoDBClient, PutItemCommand} from "@aws-sdk/client-dynamodb";
import {marshall} from "@aws-sdk/util-dynamodb";

const dynamoClient = new DynamoDBClient({region: "ap-northeast-2"});

export async function saveToDynamoDB(data: any[]): Promise<void> {
    if (!process.env.RECRUIT_TABLE) {
        throw new Error("Environment variable RECRUIT_TABLE is not set.");
    }

    for (const item of data) {

        if (typeof item.id === "string") {
            if (!isNaN(Number(item.id))) {
                item.id = parseInt(item.id, 10);
            } else {
                console.error(`Invalid id value: ${item.id}`);
                throw new Error(`Invalid id value: ${item.id}`);
            }
        }

<<<<<<< HEAD
        console.log(item);

=======
>>>>>>> 7083bb28
        const params = {
            TableName: process.env.RECRUIT_TABLE,
            Item: marshall(item),
        };

        try {
            await dynamoClient.send(new PutItemCommand(params));
        } catch (error) {
            console.error("Error saving item to DynamoDB:", error);
            throw error;
        }
    }
    console.log("Data saved to DynamoDB.");
}<|MERGE_RESOLUTION|>--- conflicted
+++ resolved
@@ -4,10 +4,6 @@
 const dynamoClient = new DynamoDBClient({region: "ap-northeast-2"});
 
 export async function saveToDynamoDB(data: any[]): Promise<void> {
-    if (!process.env.RECRUIT_TABLE) {
-        throw new Error("Environment variable RECRUIT_TABLE is not set.");
-    }
-
     for (const item of data) {
 
         if (typeof item.id === "string") {
@@ -19,11 +15,6 @@
             }
         }
 
-<<<<<<< HEAD
-        console.log(item);
-
-=======
->>>>>>> 7083bb28
         const params = {
             TableName: process.env.RECRUIT_TABLE,
             Item: marshall(item),
